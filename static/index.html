--- conflicted
+++ resolved
@@ -21,21 +21,13 @@
 </head>
 
 <body>
-<<<<<<< HEAD
-    <h1>Spline Editor</h1>
-
-=======
->>>>>>> 625add75
     <being-editor id="editor"></being-editor>
 
     <script type="module">
         import { ready } from "/static/js/utils.js";
         import { receive_from_websocket } from "/static/js/web-socket.js";
-<<<<<<< HEAD
         import { fetch_json } from "/static/js/utils.js";
-=======
         import { BPoly } from "/static/js/spline.js";
->>>>>>> 625add75
 
         const host = window.location.host;
 
@@ -54,16 +46,9 @@
                 ],
             });
         }
-<<<<<<< HEAD
 
         ready(main);
     </script>
-
-=======
-
-        ready(main);
-    </script>
->>>>>>> 625add75
 </body>
 
 </html>