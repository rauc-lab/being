--- conflicted
+++ resolved
@@ -15,90 +15,21 @@
     <style>
         #editor {
             width: 100%;
-<<<<<<< HEAD
             height: 80vh;
-=======
-            height: 50vh;
->>>>>>> a74f4436
         }
     </style>
 </head>
 
 <body>
-<<<<<<< HEAD
     <being-editor id="editor"></being-editor>
 
     <script type="module">
         import { ready } from "/static/js/utils.js";
         import { receive_from_websocket } from "/static/js/web-socket.js";
         import { BPoly } from "/static/js/spline.js";
-=======
-    <nav>
-        <ul>
-            <li><a href="#plotter">plotter</a></li>
-            <li><a href="#editor">editor</a></li>
-            <li><a href="#settings">settings</a></li>
-        </ul>
-    </nav>
-
-    <h1>Behavior</h1>
-
-    <h1>Plotter</h1>
-
-    <being-plotter id="plotter"></being-plotter>
-
-    <h1>Spline Editor</h1>
-
-    <being-editor id="editor"></being-editor>
-
-</body>
-<script type="module">
-    import { ready } from "/static/js/utils.js";
-    import { receive_from_websocket } from "/static/js/web-socket.js";
-    import { fetch_json } from "/static/js/utils.js";
->>>>>>> a74f4436
 
     const host = window.location.host;
 
-<<<<<<< HEAD
-        const data = {
-            "type": "BPoly",
-            "extrapolate": true,
-            "axis": 0,
-            "knots": [0.0, 1.0, 3.0, 6.0],
-            "coefficients": [
-                [0.0, 1.0, 0.0],
-                [0.5888888888888889, 1.2148148148148148, -0.9666666666666666],
-                [0.8925925925925928, 0.6444444444444444, -2.1],
-                [1.0, 0.0, -0.9999999999999996]
-            ]
-        };
-
-        const spline = BPoly.from_object(data);
-
-        /*
-        import {bpoly_to_bezier} from "/static/js/bezier.js";
-        cps = bpoly_to_bezier(spline);
-        let cps = bpoly_to_bezier(spline);
-        let knots = cps.map(row => row[0]);
-        knots.push(cps[0][3]);
-        */
-
-        ready(function () {
-            const plotter = document.getElementById("plotter");
-            const editor = document.getElementById("editor");
-            const host = window.location.host;
-            const streamUrl = 'ws://' + host + '/stream';
-            receive_from_websocket(streamUrl, {
-                "output-values": [
-                    msg => editor.new_data(msg),
-                ],
-            });
-            //editor.load_spline(spline);
-        });
-    </script>
-</body>
-=======
     async function main() {
         /*
         const url = "http://" + host + "/api/motors";
@@ -110,7 +41,6 @@
         const streamUrl = 'ws://' + host + '/stream';
         receive_from_websocket(streamUrl, {
             "output-values": [
-                msg => plotter.new_data(msg),
                 msg => editor.new_data(msg),
             ],
         });
@@ -118,6 +48,5 @@
 
     ready(main);
 </script>
->>>>>>> a74f4436
 
 </html>