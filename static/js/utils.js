--- conflicted
+++ resolved
@@ -25,14 +25,6 @@
  * @param {String} method HTTP method.
  * @param {Object} data JSON data (for PUT and POST method)
  */
-<<<<<<< HEAD
-export async function fetch_json(url) {
-    const response = await fetch(url);
-    if (response.status === 200) {
-        return await response.json();
-    }
-    throw new Error(response.status);
-=======
 export async function fetch_json(url, method = "GET", data = {}) {
     const options = {
         method: method,
@@ -49,7 +41,6 @@
     }
 
     return response.json();
->>>>>>> a74f4436
 }
 
 
