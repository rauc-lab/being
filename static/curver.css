@font-face {
  font-family: "Material Icons";
  font-style: normal;
  font-weight: 400;
  src: local("Material Icons"), local("MaterialIcons-Regular"),
    url(/static/font/material-icons.woff2) format("woff2");
}

:host {
  display: flex;
  flex-direction: row;
  position: relative;
  width: 300px;
  height: 150px;
  box-sizing: border-box;
}

canvas,
svg {
  cursor: move;
  width: 100%;
  height: 100%;
  position: absolute;
  left: 0;
  top: 0;
}

svg circle {
  cursor: pointer;
}

.graphDiv {
  position: relative;
  /* width: inherit; */
}

div.toolbar {
  display: flex;
  flex-wrap: wrap;
  border-top: 2px solid black;
  border-bottom: 2px solid black;
  border-right: 2px solid black;
}

div.toolbar:empty {
  visibility: hidden;
}

.btn-black {
  outline: none;
  cursor: pointer;
  border: none;
  background: none;
}

div.toolbar > * {
  border-right: 2px solid black;
}

div.toolbar > *:first-child {
  border-left: 2px solid black;
}

.space {
  display: inline-block;
  width: 18px;
}

.material-icons {
  font-family: "Material Icons";
  font-weight: normal;
  font-style: normal;
  font-size: 24px; /* Preferred icon size */
  display: inline-block;
  line-height: 1;
  text-transform: none;
  letter-spacing: normal;
  word-wrap: normal;
  white-space: nowrap;
  direction: ltr;

  /* Support for all WebKit browsers. */
  -webkit-font-smoothing: antialiased;
  /* Support for Safari and Chrome. */
  text-rendering: optimizeLegibility;

  /* Support for Firefox. */
  -moz-osx-font-smoothing: grayscale;

  /* Support for IE. */
  font-feature-settings: "liga";
}

/** Button effects */

div.toolbar button:active {
  background: black;
  color: white;
}

.material-icons[checked] {
  background: black;
  color: white;
}

button.material-icons:disabled {
  color: silver;
}

.main {
  width: 100%;
}

h2 {
  padding: 0;
  margin: 0;
}

div.spline-list-entry:hover {
  cursor: pointer;
}

/** Edit filename */
div.spline-list-entry span:last-child:hover {
  cursor: text;
}

div.spline-list-entry span:last-child {
  caret-color: silver;
}

div.spline-list-entry[checked] {
  background: black;
  color: white;
}

div.spline-list-entry {
  white-space: nowrap;
  display: flex;
  align-items: center;
  padding: 10px;
}

span.spline-checkbox {
  width: 24px;
  height: 24px;
  margin-right: 8px;
}

/* Media queries here */
@media screen and (max-width: 800px) {
  :host {
    flex-direction: column;
  }
}

/** Label and select */

div.toolbar select {
  font-size: 18px; /* Preferred icon size */
  border: none;  /* Looks better on Safari / Chrome but worse on Firefox. Need some styling of the arrow box... */
  /*
      -moz-appearance:none;
      -webkit-appearance:none;
      appearance:none;
  */
}

.noselect {
  -webkit-touch-callout: none; /* iOS Safari */
  -webkit-user-select: none; /* Safari */
  -ms-user-select: none; /* Internet Explorer/Edge */
  user-select: none; /* Non-prefixed version, currently supported by Chrome, Edge, Opera and Firefox */
}

<<<<<<< HEAD

button.record[checked] {
  background-color: white;
  color: black;
  animation: pulsating-red 2s infinite;
}

@keyframes pulsating-red {
  0% { background-color: white; }
  40% { background-color: red; }
  100% { background-color: white; }
=======
.nonvalid {
  color:red;
  border: 2px solid red;
>>>>>>> f215da45
}<|MERGE_RESOLUTION|>--- conflicted
+++ resolved
@@ -173,7 +173,6 @@
   user-select: none; /* Non-prefixed version, currently supported by Chrome, Edge, Opera and Firefox */
 }
 
-<<<<<<< HEAD
 
 button.record[checked] {
   background-color: white;
@@ -185,9 +184,9 @@
   0% { background-color: white; }
   40% { background-color: red; }
   100% { background-color: white; }
-=======
+}
+
 .nonvalid {
   color:red;
   border: 2px solid red;
->>>>>>> f215da45
 }