--- conflicted
+++ resolved
@@ -253,13 +253,9 @@
         for k in path:
             d = d.setdefault(k, self.default_factory())
 
-<<<<<<< HEAD
         return d.setdefault(last, default)
-=======
-    return merged
 
 
 def toss_coin(probability: float = .5) -> bool:
     """Toss a coin."""
-    return random.random() < probability
->>>>>>> 6811b403
+    return random.random() < probability