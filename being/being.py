--- conflicted
+++ resolved
@@ -10,13 +10,9 @@
 from being.execution import execute, block_network_graph
 from being.graph import topological_sort
 from being.motion_player import MotionPlayer
-<<<<<<< HEAD
-from being.motors import Motor
-from being.params import Parameter
-=======
 from being.motors.blocks import MotorBlock
 from being.motors.homing import HomingState
->>>>>>> 83a9f2e5
+from being.params import Parameter
 from being.utils import filter_by_type
 
 
@@ -58,11 +54,8 @@
         self.messageOutputs = list(message_outputs(self.execOrder))
         self.behaviors = list(filter_by_type(self.execOrder, Behavior))
         self.motionPlayers = list(filter_by_type(self.execOrder, MotionPlayer))
-<<<<<<< HEAD
-        self.motors = list(filter_by_type(self.execOrder, Motor))
+        self.motors = list(filter_by_type(self.execOrder, MotorBlock))
         self.params = list(filter_by_type(self.execOrder, Parameter))
-=======
-        self.motors = list(filter_by_type(self.execOrder, MotorBlock))
 
     def _enable_pdo_communication(self):
         if self.network:
@@ -104,7 +97,6 @@
         """
         if all(mot.homing is HomingState.HOMED for mot in self.motors):
             self._enable_pdo_communication()
->>>>>>> 83a9f2e5
 
     def start_behaviors(self):
         """Start all behaviors."""
