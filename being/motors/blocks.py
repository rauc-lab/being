--- conflicted
+++ resolved
@@ -14,20 +14,9 @@
 from being.backends import CanBackend
 from being.block import Block
 from being.can import load_object_dictionary
-<<<<<<< HEAD
-from being.can.cia_402 import (
-    CiA402Node,
-    STATUSWORD,
-    State as CiA402State,
-    which_state,
-)
+from being.can.cia_402 import CiA402Node
 from being.configuration import CONFIG
-from being.error import BeingError
-=======
-from being.can.cia_402 import CiA402Node, OperationMode
-from being.config import CONFIG
 from being.constants import TAU
->>>>>>> 6811b403
 from being.kinematics import kinematic_filter, State as KinematicState
 from being.logging import get_logger
 from being.math import ArchimedeanSpiral
