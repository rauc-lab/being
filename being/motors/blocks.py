"""Motor blocks.

For now homing is implemented as *homing generators*. This might seem overly
complicated but we do this so that we can move blocking aspects to the caller
and home multiple motors / nodes in parallel. This results in quasi coroutines.
We do not use asyncio because we want to keep the core async free for now.
"""
import abc
import itertools
from typing import Optional, Dict, Any, Union

import numpy as np

from being.backends import CanBackend
from being.block import Block
from being.can import load_object_dictionary
from being.can.cia_402 import CiA402Node, OperationMode
from being.config import CONFIG
from being.constants import TAU
from being.kinematics import kinematic_filter, State as KinematicState
from being.logging import get_logger
from being.math import ArchimedeanSpiral
from being.motors.controllers import Controller, Mclm3002, Epos4
from being.motors.definitions import MotorState, MotorEvent, MotorInterface
from being.motors.homing import DummyHoming, HomingState
from being.motors.motors import get_motor, Motor
from being.resources import register_resource


INTERVAL = CONFIG['General']['INTERVAL']
"""General delta t interval."""

CONTROLLER_TYPES: Dict[str, Controller] = {
    'MCLM3002P-CO': Mclm3002,
    'EPOS4': Epos4,
}
"""Device name -> Controller type lookup."""


def create_controller_for_node(node: CiA402Node, *args, **kwargs) -> Controller:
    """Controller factory. Different controllers depending on device name. Wraps
    CanOpen node.
    """
    deviceName = node.manufacturer_device_name()
    if deviceName not in CONTROLLER_TYPES:
        raise ValueError(f'No controller registered for device name {deviceName}!')

    controllerType = CONTROLLER_TYPES[deviceName]
    return controllerType(node, *args, **kwargs)


class MotorBlock(Block, MotorInterface):

    """Base class for a motor block.

    Each motor block has an `targetPosition` ValueInput connection and a
    `actualPosition` ValueOutput connection. This base class also takes most of
    the heavy lifting for the serialization for the front-end. Child classes no
    to implement various abstract methods from the MotorInterface class.
    """

    FREE_NUMBERS = itertools.count(1)

    def __init__(self, name: Optional[str] = None):
        """Kwargs:
            name: Block name.
        """
        if name is None:
            name = 'Motor %d' % next(self.FREE_NUMBERS)

        super().__init__(name=name)
        MotorInterface.__init__(self)
        self.add_value_input('targetPosition')
        self.add_value_output('actualPosition')

    @abc.abstractmethod
    def get_length(self) -> float:
        """What is the length of the motor that will be shown in the UI?."""

    def to_dict(self):
        dct = super().to_dict()
        dct['state'] = self.motor_state()
        dct['homing'] = self.homing_state()
        dct['length'] = self.get_length()
        return dct


class DummyMotor(MotorBlock):

    """Dummy motor for testing and standalone usage."""

    def __init__(self, length: float = 0.040, name: Optional[str] = None):
        super().__init__(name=name)
        self.length = length
        self.state = KinematicState()
        self._enabled = False
        self.homing = DummyHoming()

    def enable(self, publish: bool = True):
        self._enabled = True
        super().enable(publish)

    def disable(self, publish: bool = True):
        self._enabled = False
        super().disable(publish)

    def motor_state(self):
        if self._enabled:
            return MotorState.ENABLED
        else:
            return MotorState.DISABLED

    def home(self):
        self.homing.home()
        super().home()

    def homing_state(self):
        return self.homing.state

    def get_length(self):
        return self.length

    def step(self, target):
        self.state = kinematic_filter(
            target,
            dt=INTERVAL,
            initial=self.state,
            maxSpeed=1.,
            maxAcc=1.,
            lower=0.,
            upper=self.length,
        )

    def update(self):
        if self.homing.ongoing:
            self.homing.update()
            if not self.homing.ongoing:
                self.publish(MotorEvent.STATE_CHANGED)

        elif self.homing.state is HomingState.HOMED:
            self.step(target=self.input.value)

        self.output.value = self.state.position


class CanMotor(MotorBlock):

    """Motor blocks which takes set-point values through its inputs and outputs
    the current actual position value through its output. The input position
    values are filtered with a kinematic filter. Encapsulates a and setups a
    CiA402Node. Currently only tested with Faulhaber linear drive (0.04 m).

    Attributes:
        controller (Controller): Motor controller.
        logger (Logger): CanMotor logger.
    """

    def __init__(self,
             nodeId,
             motor: Union[str, Motor],
             profiled: bool = False,
             name: Optional[str] = None,
             multiplier: float = 1.0,
             length: Optional[float] = None,
             node: Optional[CiA402Node] = None,
             objectDictionary=None,
             network: Optional[CanBackend] = None,
             settings: Optional[Dict[str, Any]] = None,
             **controllerKwargs,
         ):
        """Args:
            nodeId: CANopen node id.
            motor: Motor object or motor name.

        Kwargs:
            profiled: If to use profiled position mode.
            node: CAN node of motor driver / controller. If non given create new
                one (dependency injection).
            objectDictionary: Object dictionary for CAN node. If will be tried
                to identified from known EDS files.
            network: External CAN network (dependency injection).
            settings: Motor settings. Dict of EDS variables -> Raw value to set.
                EDS variable with path syntax (slash '/' separator) for nested
                settings.
            name: Block name
            **controllerKwargs: Key word arguments for controller.
        """
        super().__init__(name=name)
        self.add_message_input('positionProfile')

        if network is None:
            network = CanBackend.single_instance_setdefault()
            register_resource(network, duplicates=False)

        if node is None:
            if objectDictionary is None:
                objectDictionary = load_object_dictionary(network, nodeId)

            node = CiA402Node(nodeId, objectDictionary, network)

        if isinstance(motor, str):
            motor = get_motor(motor)

<<<<<<< HEAD
        if profiled:
            op = OperationMode.PROFILE_POSITION
        else:
            op = OperationMode.CYCLIC_SYNCHRONOUS_POSITION

        controllerKwargs.setdefault('operationMode', op)
=======
        if length is None:
            length = motor.length

        if settings is None:
            settings = {}

        self.multiplier = multiplier
        self.length = length
>>>>>>> a45effe2
        self.controller: Controller = create_controller_for_node(
            node,
            motor,
            multiplier * length,
            settings=settings,
            **controllerKwargs,
        )
        self.logger = get_logger(str(self))
        for msg in self.controller.error_history_messages():
            self.publish(MotorEvent.ERROR, msg)

        self.controller.subscribe(MotorEvent.STATE_CHANGED, lambda: self.publish(MotorEvent.STATE_CHANGED))
        self.controller.subscribe(MotorEvent.ERROR, lambda msg: self.publish(MotorEvent.ERROR, msg))
        self.controller.subscribe(MotorEvent.HOMING_CHANGED, lambda: self.publish(MotorEvent.STATE_CHANGED))

    def enable(self, publish: bool = False):
        self.controller.enable()

    def disable(self, publish: bool = True):
        self.controller.disable()

    def motor_state(self):
        return self.controller.motor_state()

    def home(self):
        self.controller.home()
        super().home()

    def homing_state(self):
        return self.controller.homing_state()

    def get_length(self):
        return self.length

    def update(self):
        self.controller.update()
<<<<<<< HEAD
        for profile in self.positionProfile.receive():
            self.controller.play_position_profile(profile)

        self.controller.set_target_position(self.targetPosition.value)
        self.output.value = self.controller.get_actual_position()

    def to_dict(self):
        dct = super().to_dict()
        dct['length'] = self.controller.length
        return dct
=======
        self.controller.set_target_position(self.multiplier * self.targetPosition.value)
        self.output.value = self.controller.get_actual_position() / self.multiplier
>>>>>>> a45effe2

    def __str__(self):
        return f'{type(self).__name__}({self.controller})'


class LinearMotor(CanMotor):

    """Default linear Faulhaber motor."""


    def __init__(self, nodeId, motor='LM 1247', **kwargs):
        """Args:
            nodeId: CANopen node id.

        Kwargs:
            motor: Motor object or motor name.
        """
        super().__init__(nodeId, motor, **kwargs)


class RotaryMotor(CanMotor):

    """Default rotary Maxon motor."""

    def __init__(self, nodeId, motor='DC 22', length=TAU, **kwargs):
        """Args:
            nodeId: CANopen node id.

        Kwargs:
            motor: Motor object or motor name.
            length: Length of rotary motor in radian.
        """
        super().__init__(nodeId, motor, length=length, **kwargs)


class BeltDriveMotor(CanMotor):

    """Default belt drive motor with Maxon controller where the object
    to be moved is attached on the belt
    """

    def __init__(self, nodeId, length: float, diameter: float, motor='DC 22', **kwargs):
        """Args:
            nodeId: CANopen node id.
            length: Length of belt in meter
            diameter: Diameter of pinion belt wheel.

        Kwargs:
            motor: Motor object or motor name.
        """
        radius = .5 * diameter
        multiplier = 1 / radius
        super().__init__(nodeId, motor, length=length, multiplier=multiplier, **kwargs)


class LeadScrewMotor(CanMotor):

    """Default lead screw motor with Maxon controller."""

    def __init__(self, nodeId, length: float, threadPitch: float, motor='DC 22', **kwargs):
        """Args:
            nodeId: CANopen node id.
            length: Total length of the lead screw in meter.
            threadPitch: Pitch on lead screw thread ("heigth" per revolution) in meter.

        Kwargs:
            motor: Motor object or motor name.
        """
        multiplier = TAU / threadPitch
        super().__init__(nodeId, motor, length=length, multiplier=multiplier, **kwargs)


class WindupMotor(CanMotor):

    """Default windup motor with Maxon controller."""

    def __init__(self,
            nodeId,
            diameter: float,
            length: float,
            motor: str = 'EC 45',
            outerDiameter: Optional[float] = None,
            **kwargs,
        ):
        """Args:
            nodeId: CANopen node id.
            diameter: Inner diameter of the spool / coil. Filament is completely
                unwind. In meters.
            length: Length of the filament. Corresponds to the arc length on the coil.

        Kwargs:
            motor: Motor object or motor name.
            outerDiameter: Outer diameter of the spool / coil. This is the
                diameter when the filament is completely windup. Can be used to
                compensate of the windup effect of thicker filament. Default is
                the same as `diameter` resulting in a circle.
            """
        if outerDiameter is None:
            outerDiameter = diameter

        spiral, phiEst = ArchimedeanSpiral.fit(diameter, outerDiameter, arcLength=length)
        super().__init__(nodeId, motor, length=phiEst, **kwargs)
        self.length = length  # Overwrite length (=phiEst) sine we are doing our own transformation

        # xp, yp for linear position <-> angle target position interpolation
        self.angles = np.linspace(0, phiEst, 100)
        self.positions = np.array([spiral.arc_length(phi) for phi in self.angles])

    def update(self):
        self.controller.update()
        pos = np.interp(self.targetPosition.value, self.positions, self.angles)
        self.controller.set_target_position(pos)
        actual = np.interp(self.controller.get_actual_position(), self.angles, self.positions)
        self.output.value = actual<|MERGE_RESOLUTION|>--- conflicted
+++ resolved
@@ -201,14 +201,12 @@
         if isinstance(motor, str):
             motor = get_motor(motor)
 
-<<<<<<< HEAD
         if profiled:
             op = OperationMode.PROFILE_POSITION
         else:
             op = OperationMode.CYCLIC_SYNCHRONOUS_POSITION
 
         controllerKwargs.setdefault('operationMode', op)
-=======
         if length is None:
             length = motor.length
 
@@ -217,7 +215,6 @@
 
         self.multiplier = multiplier
         self.length = length
->>>>>>> a45effe2
         self.controller: Controller = create_controller_for_node(
             node,
             motor,
@@ -254,21 +251,16 @@
 
     def update(self):
         self.controller.update()
-<<<<<<< HEAD
         for profile in self.positionProfile.receive():
             self.controller.play_position_profile(profile)
 
-        self.controller.set_target_position(self.targetPosition.value)
-        self.output.value = self.controller.get_actual_position()
+        self.controller.set_target_position(self.multiplier * self.targetPosition.value)
+        self.output.value = self.controller.get_actual_position() / self.multiplier
 
     def to_dict(self):
         dct = super().to_dict()
         dct['length'] = self.controller.length
         return dct
-=======
-        self.controller.set_target_position(self.multiplier * self.targetPosition.value)
-        self.output.value = self.controller.get_actual_position() / self.multiplier
->>>>>>> a45effe2
 
     def __str__(self):
         return f'{type(self).__name__}({self.controller})'
