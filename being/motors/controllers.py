--- conflicted
+++ resolved
@@ -272,27 +272,6 @@
           - Drive homing
           - Drive state switching jobs
         """
-<<<<<<< HEAD
-        def maybe_int(value):
-            value = value.strip()
-            if value.isnumeric():
-                return int(value)
-
-            if value.startswith('0x'):
-                return int(value, base=16)
-
-            return value
-
-        for name, value in settings.items():
-            parts = map(maybe_int, name.split('/'))
-            *path, last = parts
-            sdo = self.node.sdo
-            for key in path:
-                sdo = sdo[key]
-
-            sdo[last].raw = value
-       
-=======
         state = self.node.get_state('pdo')
         if self.state_changed(state):
             self.publish(MotorEvent.STATE_CHANGED)
@@ -311,7 +290,6 @@
                 except StopIteration:
                     self.switchJob = None
 
->>>>>>> 5842782e
     def __str__(self):
         return f'{type(self).__name__}({self.node}, {self.motor})'
 
