--- conflicted
+++ resolved
@@ -8,12 +8,6 @@
 import threading
 import warnings
 from typing import List
-
-<<<<<<< HEAD
-from being.configuration import CONFIG
-from being.rpi_gpio import GPIO
-=======
->>>>>>> 6811b403
 
 try:
     import pyaudio
@@ -26,7 +20,7 @@
 
 from being.can.cia_402 import CiA402Node
 from being.can.nmt import PRE_OPERATIONAL, OPERATIONAL
-from being.config import CONFIG
+from being.configuration import CONFIG
 from being.logging import get_logger
 from being.rpi_gpio import GPIO
 from being.utils import SingleInstanceCache, filter_by_type
