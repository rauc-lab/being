--- conflicted
+++ resolved
@@ -65,13 +65,8 @@
         for sending out sync messages at the end of the cycle for driving the
         PDO communication.
         """
-<<<<<<< HEAD
-        self.logger.debug("Send SYNC")
-        self.send_message(0x80, [])  # Std. CAN SYNC message
-=======
         #self.send_message(0x80, [])  # Std. CAN SYNC message
         self.bus.send(SYNC_MSG)
->>>>>>> c3d12829
 
     def __enter__(self):
         self.connect(bitrate=self.bitrate, bustype=self.bustype, channel=self.channel)
