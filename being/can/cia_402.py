--- conflicted
+++ resolved
@@ -19,572 +19,7 @@
 from being.can.cia_301 import MANUFACTURER_DEVICE_NAME
 from being.can.definitions import TransmissionType
 from being.logging import get_logger
-<<<<<<< HEAD
 from being.can.cia402_definitions import *
-=======
-
-
-# Mandatory (?) CiA 402 object dictionary entries
-# (SJA): CiA 402 is still a Draft Specification Proposal (DSP).
-CONTROLWORD: int = 0x6040
-"""Controlword. :hex:"""
-
-STATUSWORD: int = 0x6041
-"""Statusword. :hex:"""
-
-MODES_OF_OPERATION: int = 0x6060
-"""Selecting the active drive profile. :hex:"""
-
-MODES_OF_OPERATION_DISPLAY: int = 0x6061
-"""Get supported modes of operations for drive. :hex:"""
-
-POSITION_DEMAND_VALUE: int = 0x6062
-"""Target position in user units. :hex:"""
-
-POSITION_ACTUAL_VALUE: int = 0x6064
-"""Actual position in internal units. :hex:"""
-
-POSITION_WINDOW: int = 0x6067
-"""Target corridor around set-point value for target reached. :hex:"""
-
-POSITION_WINDOW_TIME: int = 0x6068
-"""Time needed in target corridor for target reached. :hex:"""
-
-VELOCITY_DEMAND_VALUE: int = 0x606B
-"""Target velocity in user units. :hex:"""
-
-VELOCITY_ACTUAL_VALUE: int = 0x606C
-"""Actual velocity in internal units. :hex:"""
-
-TARGET_POSITION: int = 0x607A
-"""Target position in internal units. :hex:"""
-
-POSITION_RANGE_LIMIT: int = 0x607B
-"""Min / max position range limit. :hex:"""
-
-SOFTWARE_POSITION_LIMIT: int = 0x607D
-"""Min / max software position range limit. :hex:"""
-
-MIN_POSITION_LIMIT: int = 1
-"""Subindex for lower position range limit."""
-
-MAX_POSITION_LIMIT: int = 2
-"""Subindex for upper position range limit."""
-
-MAX_PROFILE_VELOCITY: int = 0x607F
-"""Maximum velocity. Units vendor dependent. :hex:"""
-
-PROFILE_VELOCITY: int = 0x6081
-"""Maximum velocity. Units vendor dependent. :hex:"""
-
-PROFILE_ACCELERATION: int = 0x6083
-"""Maximum acceleration. :hex:"""
-
-PROFILE_DECELERATION: int = 0x6084
-"""Maximum deceleration. :hex:"""
-
-QUICK_STOP_DECELERATION: int = 0x6085
-"""Quick stop deceleration. :hex:"""
-
-HOMING_METHOD: int = 0x6098
-"""Homing method number. :hex:"""
-
-HOMING_SPEEDS: int = 0x6099
-"""Speed values of homing. :hex:"""
-
-SPEED_FOR_SWITCH_SEARCH: int = 1
-"""Homing speed for switch searching."""
-
-SPEED_FOR_ZERO_SEARCH: int = 2
-"""Homing speed for zero search."""
-
-HOMING_ACCELERATION: int = 0x609A
-"""Acceleration during homing. :hex:"""
-
-DIGITAL_INPUTS: int = 0x60FD
-"""Read state of digital inputs (read-only). :hex:"""
-
-TARGET_VELOCITY: int = 0x60FF
-"""Target velocity. :hex:"""
-
-SUPPORTED_DRIVE_MODES: int = 0x6502
-"""Supported operating modes for drive. :hex:"""
-
-
-CanOpenRegister = Union[int, str]
-
-
-class State(enum.Enum):
-
-    """CANopen CiA 402 states."""
-
-    START = enum.auto()
-    NOT_READY_TO_SWITCH_ON = enum.auto()
-    SWITCH_ON_DISABLED = enum.auto()
-    READY_TO_SWITCH_ON = enum.auto()
-    SWITCHED_ON = enum.auto()
-    OPERATION_ENABLED = enum.auto()
-    QUICK_STOP_ACTIVE = enum.auto()
-    FAULT_REACTION_ACTIVE = enum.auto()
-    FAULT = enum.auto()
-    HALT = enum.auto()
-
-
-StateSwitching = Iterator[State]
-Edge = Tuple[State, State]
-
-
-class CW(enum.IntEnum):
-
-    """Controlword bits."""
-
-    SWITCH_ON = (1 << 0)
-    """:bin:"""
-    ENABLE_VOLTAGE = (1 << 1)
-    """:bin:"""
-    QUICK_STOP = (1 << 2)
-    """:bin:"""
-    ENABLE_OPERATION = (1 << 3)
-    """:bin:"""
-    NEW_SET_POINT = (1 << 4)
-    """:bin:"""
-    START_HOMING_OPERATION = NEW_SET_POINT  # Alias
-    """:bin:"""
-    ENABLE_IP_MODE = NEW_SET_POINT  # Alias
-    """:bin:"""
-    CHANGE_SET_IMMEDIATELY = (1 << 5)
-    """:bin:"""
-    ABS_REL = (1 << 6)
-    """:bin:"""
-    FAULT_RESET = (1 << 7)
-    """:bin:"""
-    HALT = (1 << 8)
-    """:bin:"""
-
-
-class Command(enum.IntEnum):
-
-    """CANopen CiA 402 controlword commands for state transitions."""
-
-    SHUT_DOWN = CW.QUICK_STOP | CW.ENABLE_VOLTAGE
-    """:bin:"""
-    SWITCH_ON = CW.QUICK_STOP | CW.ENABLE_VOLTAGE | CW.SWITCH_ON
-    """:bin:"""
-    DISABLE_VOLTAGE = 0
-    """:bin:"""
-    QUICK_STOP = CW.ENABLE_VOLTAGE
-    """:bin:"""
-    DISABLE_OPERATION = CW.QUICK_STOP | CW.ENABLE_VOLTAGE | CW.SWITCH_ON
-    """:bin:"""
-    ENABLE_OPERATION = CW.ENABLE_OPERATION | CW.QUICK_STOP | CW.ENABLE_VOLTAGE | CW.SWITCH_ON
-    """:bin:"""
-    FAULT_RESET = CW.FAULT_RESET
-    """:bin:"""
-
-
-class SW(enum.IntEnum):
-
-    """Statusword bits."""
-
-    READY_TO_SWITCH_ON = (1 << 0)
-    """:bin:"""
-    SWITCHED_ON = (1 << 1)
-    """:bin:"""
-    OPERATION_ENABLED = (1 << 2)
-    """:bin:"""
-    FAULT = (1 << 3)
-    """:bin:"""
-    VOLTAGE_ENABLED = (1 << 4)
-    """:bin:"""
-    QUICK_STOP = (1 << 5)
-    """:bin:"""
-    SWITCH_ON_DISABLED = (1 << 6)
-    """:bin:"""
-    WARNING = (1 << 7)
-    """:bin:"""
-    #alwayszero = (1 << 8)
-    REMOTE = (1 << 9)
-    """:bin:"""
-    TARGET_REACHED = (1 << 10)
-    """:bin:"""
-    INTERNAL_LIMIT_ACTIVE = (1 << 11)
-    """:bin:"""
-    ACKNOWLEDGE = (1 << 12)
-    """:bin:"""
-    HOMING_ATTAINED = ACKNOWLEDGE  # Alias
-    """:bin:"""
-    HOMING_ERROR = (1 << 13)
-    """:bin:"""
-    DEVIATION_ERROR = HOMING_ERROR  # Alias
-    """:bin:"""
-    #NOT_IN_USE_0 = (1 << 14)
-    #NOT_IN_USE_1 = (1 << 15)
-
-
-class OperationMode(enum.IntEnum):
-
-    """Modes of Operation (0x6060 / 0x6061)."""
-
-    NO_MODE = 0
-    PROFILE_POSITION = 1
-    VELOCITY = 2
-    PROFILE_VELOCITY = 3
-    PROFILE_TORQUE = 4
-    HOMING = 6
-    INTERPOLATED_POSITION = 7
-    CYCLIC_SYNCHRONOUS_POSITION = 8
-    CYCLIC_SYNCHRONOUS_VELOCITY = 9
-    CYCLIC_SYNCHRONOUS_TORQUE = 10
-    OPEN_LOOP_SCALAR_MODE = -1
-    OPEN_LOOP_VECTOR_MODE = -2
-
-
-TRANSITION_COMMANDS: Dict[Edge, Command] = {
-    # Shut down: 2, 6, 8
-    (State.SWITCH_ON_DISABLED, State.READY_TO_SWITCH_ON):     Command.SHUT_DOWN,
-    (State.SWITCHED_ON, State.READY_TO_SWITCH_ON):            Command.SHUT_DOWN,
-    (State.OPERATION_ENABLED, State.READY_TO_SWITCH_ON):      Command.SHUT_DOWN,
-    # Switch On: 3
-    (State.READY_TO_SWITCH_ON, State.SWITCHED_ON):            Command.SWITCH_ON,
-    # Disable Voltage: 7, 9, 10, 12
-    (State.READY_TO_SWITCH_ON, State.SWITCH_ON_DISABLED):     Command.DISABLE_VOLTAGE,
-    (State.OPERATION_ENABLED, State.SWITCH_ON_DISABLED):      Command.DISABLE_VOLTAGE,
-    (State.SWITCHED_ON, State.SWITCH_ON_DISABLED):            Command.DISABLE_VOLTAGE,
-    (State.QUICK_STOP_ACTIVE, State.SWITCH_ON_DISABLED):      Command.DISABLE_VOLTAGE,
-    # Quick Stop: 7, 10, 11
-    (State.READY_TO_SWITCH_ON, State.SWITCH_ON_DISABLED):     Command.QUICK_STOP,
-    (State.SWITCHED_ON, State.SWITCH_ON_DISABLED):            Command.QUICK_STOP,
-    (State.OPERATION_ENABLED, State.QUICK_STOP_ACTIVE):       Command.QUICK_STOP,
-    # Disable Operation: 5
-    (State.OPERATION_ENABLED, State.SWITCHED_ON):             Command.DISABLE_OPERATION,
-    # Enable Operation: 4, 16
-    (State.SWITCHED_ON, State.OPERATION_ENABLED):             Command.ENABLE_OPERATION,
-    (State.QUICK_STOP_ACTIVE, State.OPERATION_ENABLED):       Command.ENABLE_OPERATION,
-    # Fault Reset: 15
-    (State.FAULT, State.SWITCH_ON_DISABLED):                  Command.FAULT_RESET,
-    # Automatic: 0, 1, 14
-    (State.START, State.NOT_READY_TO_SWITCH_ON):              Command.DISABLE_VOLTAGE,  # 0x0
-    (State.NOT_READY_TO_SWITCH_ON, State.SWITCH_ON_DISABLED): Command.DISABLE_VOLTAGE,  # 0x0
-    (State.FAULT_REACTION_ACTIVE, State.FAULT):               Command.DISABLE_VOLTAGE,  # 0x0
-}
-"""Possible state transitions edges and the corresponding controlword
-command.
-
-:meta hide-value:
-"""
-
-POSSIBLE_TRANSITIONS: Dict[State, Set[State]] = collections.defaultdict(set)
-"""Reachable states from a given start state."""
-
-for _edge in TRANSITION_COMMANDS:
-    _src, _dst = _edge
-    POSSIBLE_TRANSITIONS[_src].add(_dst)
-
-
-VALID_OP_MODE_CHANGE_STATES: Set[State] = {
-    State.SWITCH_ON_DISABLED,
-    State.READY_TO_SWITCH_ON,
-    State.SWITCHED_ON,
-}
-"""Not every state support switching of operation mode."""
-
-STATUSWORD_2_STATE: List[Tuple[int, int, State]] = [
-    (0b1001111, 0b0000000, State.NOT_READY_TO_SWITCH_ON),
-    (0b1001111, 0b1000000, State.SWITCH_ON_DISABLED),
-    (0b1101111, 0b0100001, State.READY_TO_SWITCH_ON),
-    (0b1101111, 0b0100011, State.SWITCHED_ON),
-    (0b1101111, 0b0100111, State.OPERATION_ENABLED),
-    (0b1101111, 0b0000111, State.QUICK_STOP_ACTIVE),
-    (0b1001111, 0b0001111, State.FAULT_REACTION_ACTIVE),
-    (0b1001111, 0b0001000, State.FAULT),
-]
-"""Statusword bit masks for state lookup.
-
-:meta hide-value:
-"""
-
-
-def which_state(statusword: int) -> State:
-    """Extract state from statusword number.
-
-    Args:
-        statusword: Statusword number.
-
-    Returns:
-        Current state.
-
-    Raises:
-        ValueError: If no valid state was found.
-    """
-    for mask, value, state in STATUSWORD_2_STATE:
-        if (statusword & mask) == value:
-            return state
-
-    raise ValueError('Unknown state for statusword {statusword}!')
-
-
-def supported_operation_modes(supportedDriveModes: int) -> Iterator[OperationMode]:
-    """Which operation modes are supported? Extract information from value of
-    SUPPORTED_DRIVE_MODES (0x6502).
-
-    Args:
-        supportedDriveModes: Received value from 0x6502.
-
-    Yields:
-        Supported drive operation modes for the node.
-    """
-    # Look-up is identical between Faulhaber / Maxon
-
-    stuff = [
-        (0, OperationMode.PROFILE_POSITION),
-        (2, OperationMode.PROFILE_VELOCITY),
-        (5, OperationMode.HOMING),
-        (7, OperationMode.CYCLIC_SYNCHRONOUS_POSITION),
-        (8, OperationMode.CYCLIC_SYNCHRONOUS_VELOCITY),
-        (9, OperationMode.CYCLIC_SYNCHRONOUS_TORQUE),
-    ]
-    for bit, op in stuff:
-        if check_bit(supportedDriveModes, bit):
-            yield op
-
-
-# There are 31 official and a couple unofficial CiA 402 homing methods. All have
-# assigned some number. It is hard to keep track of the different effect and
-# parameters. :class:`HomingParam` is an intermediate representation with some
-# more human understandable representation. This can that get mapped to the
-# integer homing method number.
-# The function :func:`determine_homing_method` can than be used to determine the
-# wanted homing method.
-POSITIVE: float = FORWARD
-"""Positive homing direction."""
-
-RISING: float = FORWARD
-"""Rising home switch edge."""
-
-NEGATIVE: float = BACKWARD
-"""Negative direction."""
-
-FALLING: float = BACKWARD
-"""Falling home switch edge."""
-
-UNAVAILABLE: float = 0.0
-"""Unavailable indicator."""
-
-UNDEFINED: float = 0.0
-"""Undefined indicator."""
-
-
-class HomingParam(NamedTuple):
-
-    """Intermediate homing parameters representation to describe the different
-    CiA 402 homing methods.
-    """
-
-    endSwitch: float = UNAVAILABLE
-    """Do we have an end switch? If so at which end?"""
-
-    homeSwitch: float = UNAVAILABLE
-    """Do we have a home switch? If so at which end?"""
-
-    homeSwitchEdge: float = UNDEFINED
-    """Home switch edge."""
-
-    indexPulse: bool = False
-    """Do we have index pulses?"""
-
-    direction: float = UNDEFINED
-    """Which direction to home to."""
-
-    hardStop: bool = False
-    """Perform hard stop homing. End / home switch and index pulse do not have
-    an effect then.
-    """
-
-
-HOMING_METHODS: Dict[HomingParam, int] = {
-    HomingParam(indexPulse=True, direction=POSITIVE, hardStop=True, ): -1,
-    HomingParam(indexPulse=True, direction=NEGATIVE, hardStop=True, ): -2,
-    HomingParam(direction=POSITIVE, hardStop=True, ): -3,
-    HomingParam(direction=NEGATIVE, hardStop=True, ): -4,
-    HomingParam(indexPulse=True, endSwitch=NEGATIVE, ): 1,
-    HomingParam(indexPulse=True, endSwitch=POSITIVE, ): 2,
-    HomingParam(indexPulse=True, homeSwitch=POSITIVE, homeSwitchEdge=FALLING, ): 3,
-    HomingParam(indexPulse=True, homeSwitch=POSITIVE, homeSwitchEdge=RISING, ): 4,
-    HomingParam(indexPulse=True, homeSwitch=NEGATIVE, homeSwitchEdge=FALLING, ): 5,
-    HomingParam(indexPulse=True, homeSwitch=NEGATIVE, homeSwitchEdge=RISING, ): 6,
-    HomingParam(indexPulse=True, homeSwitch=NEGATIVE, homeSwitchEdge=FALLING, endSwitch=POSITIVE, ): 7,
-    HomingParam(indexPulse=True, homeSwitch=NEGATIVE, homeSwitchEdge=RISING, endSwitch=POSITIVE, ): 8,
-    HomingParam(indexPulse=True, homeSwitch=POSITIVE, homeSwitchEdge=RISING, endSwitch=POSITIVE, ): 9,
-    HomingParam(indexPulse=True, homeSwitch=POSITIVE, homeSwitchEdge=FALLING, endSwitch=POSITIVE, ): 10,
-    HomingParam(indexPulse=True, homeSwitch=POSITIVE, homeSwitchEdge=FALLING, endSwitch=NEGATIVE, ): 11,
-    HomingParam(indexPulse=True, homeSwitch=POSITIVE, homeSwitchEdge=RISING, endSwitch=NEGATIVE, ): 12,
-    HomingParam(indexPulse=True, homeSwitch=NEGATIVE, homeSwitchEdge=RISING, endSwitch=NEGATIVE, ): 13,
-    HomingParam(indexPulse=True, homeSwitch=NEGATIVE, homeSwitchEdge=FALLING, endSwitch=NEGATIVE, ): 14,
-    HomingParam(endSwitch=NEGATIVE, ): 17,
-    HomingParam(endSwitch=POSITIVE, ): 18,
-    HomingParam(homeSwitch=POSITIVE, homeSwitchEdge=FALLING, ): 19,
-    HomingParam(homeSwitch=POSITIVE, homeSwitchEdge=RISING, ): 20,
-    HomingParam(homeSwitch=NEGATIVE, homeSwitchEdge=FALLING, ): 21,
-    HomingParam(homeSwitch=NEGATIVE, homeSwitchEdge=RISING, ): 22,
-    HomingParam(homeSwitch=NEGATIVE, homeSwitchEdge=FALLING, endSwitch=POSITIVE, ): 23,
-    HomingParam(homeSwitch=NEGATIVE, homeSwitchEdge=RISING, endSwitch=POSITIVE, ): 24,
-    HomingParam(homeSwitch=POSITIVE, homeSwitchEdge=RISING, endSwitch=POSITIVE, ): 25,
-    HomingParam(homeSwitch=POSITIVE, homeSwitchEdge=FALLING, endSwitch=POSITIVE, ): 26,
-    HomingParam(homeSwitch=POSITIVE, homeSwitchEdge=FALLING, endSwitch=NEGATIVE, ): 27,
-    HomingParam(homeSwitch=POSITIVE, homeSwitchEdge=RISING, endSwitch=NEGATIVE, ): 28,
-    HomingParam(homeSwitch=NEGATIVE, homeSwitchEdge=RISING, endSwitch=NEGATIVE, ): 29,
-    HomingParam(homeSwitch=NEGATIVE, homeSwitchEdge=FALLING, endSwitch=NEGATIVE, ): 30,
-    HomingParam(indexPulse=True, direction=NEGATIVE,): 33,
-    HomingParam(indexPulse=True, direction=POSITIVE,): 34,
-    HomingParam(): 35,  # Todo(atheler): Got replaced with 37 in newer versions
-}
-"""CiA 402 homing method lookup.
-
-:meta hide-value:
-"""
-
-assert len(HOMING_METHODS) == 35, 'Something went wrong with HOMING_METHODS keys! Not enough homing methods anymore.'
-
-
-def determine_homing_method(
-        endSwitch: float = UNAVAILABLE,
-        homeSwitch: float = UNAVAILABLE,
-        homeSwitchEdge: float = UNDEFINED,
-        indexPulse: bool = False,
-        direction: float = UNDEFINED,
-        hardStop: bool = False,
-    ) -> int:
-    """Determine homing method number.
-
-    Args:
-        endSwitch (optional): Do we have an end switch? If so at which end?
-            Default is :const:`UNAVAILABLE`.
-        homeSwitch (optional): Do we have a home switch? If so at which end?
-            Default is :const:`UNAVAILABLE`.
-        homeSwitchEdge (optional): Home switch edge. Default is
-            :const:`UNDEFINED`.
-        indexPulse (optional): Do we have index pulses? Default is False.
-        direction (optional): Which direction to home to. Default is
-            :const:`UNDEFINED`.
-        hardStop (optional): Perform hard stop homing. End / home switch and
-            index pulse do not have an effect then. Default is False.
-
-    Returns:
-        Homing method number.
-
-    Examples:
-        >>> determine_homing_method()  # Home at current position without moving
-        35
-
-        >>> determine_homing_method(direction=1.0, hardStop=True)  # Forward hard stop homing
-        -3
-
-        >>> determine_homing_method(endSwitch=1.0)  # Forward homing until end switch
-        18
-    """
-    param = HomingParam(endSwitch, homeSwitch, homeSwitchEdge, indexPulse, direction, hardStop)
-    return HOMING_METHODS[param]
-
-
-assert determine_homing_method(hardStop=True, direction=FORWARD) == -3
-assert determine_homing_method(hardStop=True, direction=BACKWARD) == -4
-
-
-def find_shortest_state_path(start: State, end: State) -> List[State]:
-    """Find shortest path from `start` to `end` state. Start node is also
-    included in returned path.
-
-    Args:
-        start: Start state.
-        end: Target end state.
-
-    Returns:
-        Path from start to end. Empty list for impossible transitions.
-
-    Examples:
-        >>> find_shortest_state_path(State.SWITCH_ON_DISABLED, State.OPERATION_ENABLED)
-        [<State.SWITCH_ON_DISABLED: 3>,
-         <State.READY_TO_SWITCH_ON: 4>,
-         <State.SWITCHED_ON: 5>,
-         <State.OPERATION_ENABLED: 6>]
-
-        >>> find_shortest_state_path(State.OPERATION_ENABLED, State.SWITCH_ON_DISABLED)
-        [<State.OPERATION_ENABLED: 6>, <State.SWITCH_ON_DISABLED: 3>]
-
-        >>> find_shortest_state_path(State.OPERATION_ENABLED, State.NOT_READY_TO_SWITCH_ON)
-        []  # Not possible to get to NOT_READY_TO_SWITCH_ON!
-    """
-    if start == end:
-        return []
-
-    # Breadth-first search
-    queue = collections.deque([[start]])
-    paths = []
-    while queue:
-        path = queue.popleft()
-        tail = path[-1]
-        for suc in POSSIBLE_TRANSITIONS[tail]:
-            if suc in path:
-                continue  # Cycle detected
-
-            if suc == end:
-                paths.append(path + [end])
-            else:
-                queue.append(path + [suc])
-
-    return min(paths, key=len, default=[])
-
-
-def target_reached(statusword: int) -> bool:
-    """Check if target has been reached from statusword.
-
-    Args:
-        statusword: Statusword value.
-
-    Returns:
-        If target has been reached.
-    """
-    return bool(statusword & SW.TARGET_REACHED)
-
-
-def maybe_int(string: str) -> Union[int, str]:
-    """Try to cast string to int.
-
-    Args:
-        string: Input string.
-
-    Returns:
-        Maybe an int. Pass on input string otherwise.
-
-    Example:
-        >>> maybe_int('123')
-        123
-
-        >>> maybe_int('  0x7b')
-        123
-    """
-    string = string.strip()
-    if string.isnumeric():
-        return int(string)
-
-    if string.startswith('0x'):
-        return int(string, base=16)
-
-    if string.startswith('0b'):
-        return int(string, base=2)
-
-    return string
-
-
-WHERE_TO_GO_NEXT: Dict[Edge, State] = {}
-"""Lookup for the next intermediate state for a given state transition."""
-
-for _src in State:
-    for _dst in State:
-        _shortest = find_shortest_state_path(_src, _dst)
-        if _shortest:
-            WHERE_TO_GO_NEXT[(_src, _dst)] = _shortest[1]
->>>>>>> 5cb77fee
 
 
 class CiA402Node(RemoteNode):
